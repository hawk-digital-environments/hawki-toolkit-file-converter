FROM python:3.10-slim

LABEL org.opencontainers.image.authors="HAWKI Team <ki@hawk.de>"
LABEL org.opencontainers.image.description="The HAWKI file conversion service"

# Set working directory
WORKDIR /app

# Install system dependencies
<<<<<<< HEAD
RUN apt-get update && apt-get install -y \
=======
RUN --mount=type=cache,id=apt-cache,target=/var/cache/apt,sharing=locked \
    --mount=type=cache,id=apt-lib,target=/var/lib/apt,sharing=locked \
    apt-get update && apt-get install -y \
>>>>>>> 8e2d681d
    pandoc \
    tesseract-ocr \
    tesseract-ocr-deu \
    tesseract-ocr-eng \
    tesseract-ocr-fra \
    tesseract-ocr-ita \
    tesseract-ocr-spa \
    tesseract-ocr-nld \
    poppler-utils \
    curl \
    gcc \
    libgl1 \
<<<<<<< HEAD
    libc-bin \
    && rm -rf /var/lib/apt/lists/*
=======
    libc-bin
>>>>>>> 8e2d681d

# Install pip dependencies
RUN --mount=type=cache,target=/root/.cache/pip \
    pip install --no-cache-dir \
    fastapi \
    uvicorn \
    python-multipart \
    pymupdf \
    pypandoc \
    pytesseract \
    pdf2image \
    pillow \
    langdetect

# Copy the application files into the container
COPY main.py .
COPY utils/ utils/

# Expose FastAPI default port
EXPOSE 8001
ENV PYTHONUNBUFFERED=1

# FastAPI Server
CMD ["uvicorn", "main:app", "--host", "0.0.0.0", "--port", "8001", "--log-level", "debug"]<|MERGE_RESOLUTION|>--- conflicted
+++ resolved
@@ -7,13 +7,9 @@
 WORKDIR /app
 
 # Install system dependencies
-<<<<<<< HEAD
-RUN apt-get update && apt-get install -y \
-=======
 RUN --mount=type=cache,id=apt-cache,target=/var/cache/apt,sharing=locked \
     --mount=type=cache,id=apt-lib,target=/var/lib/apt,sharing=locked \
     apt-get update && apt-get install -y \
->>>>>>> 8e2d681d
     pandoc \
     tesseract-ocr \
     tesseract-ocr-deu \
@@ -26,12 +22,7 @@
     curl \
     gcc \
     libgl1 \
-<<<<<<< HEAD
-    libc-bin \
-    && rm -rf /var/lib/apt/lists/*
-=======
     libc-bin
->>>>>>> 8e2d681d
 
 # Install pip dependencies
 RUN --mount=type=cache,target=/root/.cache/pip \
