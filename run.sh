#!/bin/bash

set -e

echo  "Building Docker image..."
docker build -t pymupdf-extract .

<<<<<<< HEAD
echo "Running FastAPI container on http://localhost:8001 ..."
docker run --rm -p 8001:8001 pymupdf-extract
=======
if [ -f .env ]; then
  # shellcheck disable=SC1091
  set -a
  source .env
  set +a
fi

if [ -z "${F_API_KEY:-}" ]; then
  echo "F_API_KEY not set. Provide it in .env or export it before running." >&2
  exit 1
fi

echo "Running FastAPI container on http://localhost:8001 ..."
docker run --rm -p 8001:8001 -e "F_API_KEY=${F_API_KEY}" pymupdf-extract
>>>>>>> 8e2d681d
<|MERGE_RESOLUTION|>--- conflicted
+++ resolved
@@ -5,10 +5,6 @@
 echo  "Building Docker image..."
 docker build -t pymupdf-extract .
 
-<<<<<<< HEAD
-echo "Running FastAPI container on http://localhost:8001 ..."
-docker run --rm -p 8001:8001 pymupdf-extract
-=======
 if [ -f .env ]; then
   # shellcheck disable=SC1091
   set -a
@@ -22,5 +18,4 @@
 fi
 
 echo "Running FastAPI container on http://localhost:8001 ..."
-docker run --rm -p 8001:8001 -e "F_API_KEY=${F_API_KEY}" pymupdf-extract
->>>>>>> 8e2d681d
+docker run --rm -p 8001:8001 -e "F_API_KEY=${F_API_KEY}" pymupdf-extract