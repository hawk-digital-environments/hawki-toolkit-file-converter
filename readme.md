--- conflicted
+++ resolved
@@ -26,9 +26,6 @@
   [optional arg:] --output [Filename].zip
 ```
 
-<<<<<<< HEAD
-### Important Update> always use double qoutation around the "file=@/path/file.pdf"
-=======
 ### Important Update> always use double qoutation around the "file=@/path/file.pdf"
 
 ### 2. Run in Production (Dockerized)
@@ -58,5 +55,4 @@
       timeout: 10s
       retries: 3
       start_period: 40s
-```
->>>>>>> 8e2d681d
+```